--- conflicted
+++ resolved
@@ -3,14 +3,10 @@
 var Plotly = require('./plotly'),
     d3 = require('d3'),
     tinycolor = require('tinycolor2'),
-    isNumeric = require('./isnumeric'),
-    scatterAttrs = Plotly.Scatter.attributes;
-
-<<<<<<< HEAD
+    isNumeric = require('./isnumeric');
+
 var heatmap = module.exports = {};
 
-Plotly.Plots.register(heatmap, 'heatmap', ['cartesian', '2dMap']);
-=======
 Plotly.Plots.register(heatmap, 'heatmap', ['cartesian', '2dMap'], {
     description: [
         'The data that describes the heatmap value-to-color mapping',
@@ -37,9 +33,9 @@
         'provided in `x` and `y` respectively to form data triplets.'
     ].join(' ')
 });
->>>>>>> e002a5de
-
-var traceColorbarAttrs = Plotly.Colorbar.traceColorbarAttributes;
+
+var scatterAttrs = Plotly.Scatter.attributes,
+    traceColorbarAttrs = Plotly.Colorbar.traceColorbarAttributes;
 
 heatmap.attributes = {
     z: {
