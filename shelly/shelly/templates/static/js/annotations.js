--- conflicted
+++ resolved
@@ -280,24 +280,15 @@
         borderfull = borderwidth+borderpad+1,
         outerwidth = annwidth+2*borderfull,
         outerheight = annheight+2*borderfull;
-<<<<<<< HEAD
     ann.call(Plotly.Drawing.setRect,
         annPosPx.x-outerwidth/2, annPosPx.y-outerheight/2, outerwidth, outerheight);
     annbg.call(Plotly.Drawing.setSize,
         annwidth+borderwidth+2*borderpad, annheight+borderwidth+2*borderpad);
-    anntext.call(Plotly.Drawing.setPosition,
-        paperBB.left-anntextBB.left+borderfull, paperBB.top-anntextBB.top+borderfull)
-      .selectAll('tspan.nl')
-        .attr('x',paperBB.left-anntextBB.left+borderfull);
-=======
-    ann.call(Plotly.Drawing.setRect, x-outerwidth/2, y-outerheight/2, outerwidth, outerheight);
-    annbg.call(Plotly.Drawing.setSize, annwidth+borderwidth+2*borderpad, annheight+borderwidth+2*borderpad);
     anntext
         .attr({x: paperBB.left-anntextBB.left+borderfull, y: paperBB.top-anntextBB.top+borderfull*1.5})
       .selectAll('tspan')
 //        .attr({x: paperBB.left-anntextBB.left+borderfull, y:  paperBB.top-anntextBB.top+borderfull*2});
         .attr({y:  paperBB.top-anntextBB.top+borderfull*2});
->>>>>>> 33c429a8
 
     // add the arrow
     // uses options[arrowwidth,arrowcolor,arrowhead] for styling
