--- conflicted
+++ resolved
@@ -488,12 +488,7 @@
         .then(done);
     });
 
-<<<<<<< HEAD
     it('@gl Works with 60 dimensions', function(done) {
-
-=======
-    it('@noCI @gl Works with 60 dimensions', function(done) {
->>>>>>> 6ebffbde
         var mockCopy = Lib.extendDeep({}, mock1);
         var newDimension, i, j;
 
@@ -521,12 +516,7 @@
         .then(done);
     });
 
-<<<<<<< HEAD
     it('@gl Truncates 60+ dimensions to 60', function(done) {
-
-=======
-    it('@noCI @gl Truncates 60+ dimensions to 60', function(done) {
->>>>>>> 6ebffbde
         var mockCopy = Lib.extendDeep({}, mock1);
         var newDimension, i, j;
 
@@ -552,12 +542,7 @@
         .then(done);
     });
 
-<<<<<<< HEAD
     it('@gl Truncates dimension values to the shortest array, retaining only 3 lines', function(done) {
-
-=======
-    it('@noCI @gl Truncates dimension values to the shortest array, retaining only 3 lines', function(done) {
->>>>>>> 6ebffbde
         var mockCopy = Lib.extendDeep({}, mock1);
         var newDimension, i, j;
 
