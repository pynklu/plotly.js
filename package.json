--- conflicted
+++ resolved
@@ -80,11 +80,7 @@
     "gl-plot2d": "^1.3.1",
     "gl-plot3d": "^1.5.11",
     "gl-pointcloud2d": "^1.0.1",
-<<<<<<< HEAD
     "gl-scatter3d": "^1.0.16",
-=======
-    "gl-scatter3d": "^1.0.15",
->>>>>>> b9d2701d
     "gl-select-box": "^1.0.2",
     "gl-spikes2d": "^1.0.1",
     "gl-streamtube3d": "^1.1.1",
