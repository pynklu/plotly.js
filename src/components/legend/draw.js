--- conflicted
+++ resolved
@@ -403,15 +403,9 @@
     var traceIndex = trace.index;
     var isEditable = gd._context.edits.legendText && !isPieLike;
 
-<<<<<<< HEAD
     var name = isPieLike ? legendItem.label : trace.name;
-    if(fullLayout.meta) {
-        name = Lib.templateString(name, {meta: fullLayout.meta});
-=======
-    var name = isPie ? legendItem.label : trace.name;
     if(trace._meta) {
         name = Lib.templateString(name, trace._meta);
->>>>>>> 66b2f400
     }
 
     var textEl = Lib.ensureSingle(g, 'text', 'legendtext');
