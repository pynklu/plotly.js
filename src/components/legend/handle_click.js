--- conflicted
+++ resolved
@@ -104,18 +104,7 @@
         }
     }
 
-<<<<<<< HEAD
-    if(numClicks === 1 && SHOWISOLATETIP && gd.data && gd._context.showTips) {
-        Lib.notifier(Lib._(gd, 'Double-click on legend to isolate one trace'), 'long');
-        SHOWISOLATETIP = false;
-    } else {
-        SHOWISOLATETIP = false;
-    }
-
     if(Registry.traceIs(fullTrace, 'pie-like')) {
-=======
-    if(Registry.traceIs(fullTrace, 'pie')) {
->>>>>>> 66b2f400
         var thisLabel = legendItem.label;
         var thisLabelIndex = hiddenSlices.indexOf(thisLabel);
 
