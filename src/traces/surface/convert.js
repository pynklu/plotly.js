/**
* Copyright 2012-2019, Plotly, Inc.
* All rights reserved.
*
* This source code is licensed under the MIT license found in the
* LICENSE file in the root directory of this source tree.
*/


'use strict';

var createSurface = require('gl-surface3d');

var ndarray = require('ndarray');
var homography = require('ndarray-homography');
var fill = require('ndarray-fill');

var isArrayOrTypedArray = require('../../lib').isArrayOrTypedArray;
var parseColorScale = require('../../lib/gl_format_color').parseColorScale;
var str2RgbaArray = require('../../lib/str2rgbarray');

var interp2d = require('../heatmap/interp2d');
var findEmpties = require('../heatmap/find_empties');

function SurfaceTrace(scene, surface, uid) {
    this.scene = scene;
    this.uid = uid;
    this.surface = surface;
    this.data = null;
    this.showContour = [false, false, false];
    this.contourStart = [null, null, null];
    this.contourEnd = [null, null, null];
    this.contourSize = [0, 0, 0];
    this.contourLocations = [[], [], []];
    this.contourRelative = [0, 0]; // note: only available on x & y not z.
    this.minValues = [Infinity, Infinity, Infinity];
    this.maxValues = [-Infinity, -Infinity, -Infinity];
    this.dataScaleX = 1.0;
    this.dataScaleY = 1.0;
    this.refineData = true;
<<<<<<< HEAD
    this.objectOffset = [0, 0, 0];
=======
    this._interpolatedZ = false;
>>>>>>> f0a61285
}

var proto = SurfaceTrace.prototype;

proto.getXat = function(a, b, calendar, axis) {
    var v = (
       (!isArrayOrTypedArray(this.data.x)) ?
            a :
       (isArrayOrTypedArray(this.data.x[0])) ?
            this.data.x[b][a] :
            this.data.x[a]
    );

    return (calendar === undefined) ? v : axis.d2l(v, 0, calendar);
};

proto.getYat = function(a, b, calendar, axis) {
    var v = (
       (!isArrayOrTypedArray(this.data.y)) ?
            b :
       (isArrayOrTypedArray(this.data.y[0])) ?
            this.data.y[b][a] :
            this.data.y[b]
    );

    return (calendar === undefined) ? v : axis.d2l(v, 0, calendar);
};

proto.getZat = function(a, b, calendar, axis) {
    var v = this.data.z[b][a];

    if(v === null && this.data.connectgaps && this.data._interpolatedZ) {
        v = this.data._interpolatedZ[b][a];
    }

    return (calendar === undefined) ? v : axis.d2l(v, 0, calendar);
};

proto.handlePick = function(selection) {
    if(selection.object === this.surface) {

        var xRatio = (selection.data.index[0] - 1) / this.dataScaleX - 1;
        var yRatio = (selection.data.index[1] - 1) / this.dataScaleY - 1;

        var j = Math.max(Math.min(Math.round(xRatio), this.data.z[0].length - 1), 0);
        var k = Math.max(Math.min(Math.round(yRatio), this.data._ylength - 1), 0);

        selection.index = [j, k];

        selection.traceCoordinate = [
            this.getXat(j, k),
            this.getYat(j, k),
            this.getZat(j, k)
        ];

        selection.dataCoordinate = [
            this.getXat(j, k, this.data.xcalendar, this.scene.fullSceneLayout.xaxis),
            this.getYat(j, k, this.data.ycalendar, this.scene.fullSceneLayout.yaxis),
            this.getZat(j, k, this.data.zcalendar, this.scene.fullSceneLayout.zaxis)
        ];

        for(var i = 0; i < 3; i++) {
            var v = selection.dataCoordinate[i];
            if(v !== null && v !== undefined) {
                selection.dataCoordinate[i] *= this.scene.dataScale[i];
            }
        }

        var text = this.data.hovertext || this.data.text;
        if(Array.isArray(text) && text[k] && text[k][j] !== undefined) {
            selection.textLabel = text[k][j];
        } else if(text) {
            selection.textLabel = text;
        } else {
            selection.textLabel = '';
        }

        selection.data.dataCoordinate = selection.dataCoordinate.slice();

        this.surface.highlight(selection.data);

        // Snap spikes to data coordinate
        this.scene.glplot.spikes.position = selection.dataCoordinate;

        return true;
    }
};

function isColormapCircular(colormap) {
    var first = colormap[0].rgb;
    var last = colormap[colormap.length - 1].rgb;

    return (
        first[0] === last[0] &&
        first[1] === last[1] &&
        first[2] === last[2] &&
        first[3] === last[3]
    );
}

var shortPrimes = [
    2, 3, 5, 7, 11, 13, 17, 19, 23, 29, 31, 37, 41, 43, 47, 53, 59, 61, 67, 71, 73, 79, 83, 89, 97,
    101, 103, 107, 109, 113, 127, 131, 137, 139, 149, 151, 157, 163, 167, 173, 179, 181, 191, 193, 197, 199,
    211, 223, 227, 229, 233, 239, 241, 251, 257, 263, 269, 271, 277, 281, 283, 293,
    307, 311, 313, 317, 331, 337, 347, 349, 353, 359, 367, 373, 379, 383, 389, 397,
    401, 409, 419, 421, 431, 433, 439, 443, 449, 457, 461, 463, 467, 479, 487, 491, 499,
    503, 509, 521, 523, 541, 547, 557, 563, 569, 571, 577, 587, 593, 599,
    601, 607, 613, 617, 619, 631, 641, 643, 647, 653, 659, 661, 673, 677, 683, 691,
    701, 709, 719, 727, 733, 739, 743, 751, 757, 761, 769, 773, 787, 797,
    809, 811, 821, 823, 827, 829, 839, 853, 857, 859, 863, 877, 881, 883, 887,
    907, 911, 919, 929, 937, 941, 947, 953, 967, 971, 977, 983, 991, 997,
    1009, 1013, 1019, 1021, 1031, 1033, 1039, 1049, 1051, 1061, 1063, 1069, 1087, 1091, 1093, 1097,
    1103, 1109, 1117, 1123, 1129, 1151, 1153, 1163, 1171, 1181, 1187, 1193,
    1201, 1213, 1217, 1223, 1229, 1231, 1237, 1249, 1259, 1277, 1279, 1283, 1289, 1291, 1297,
    1301, 1303, 1307, 1319, 1321, 1327, 1361, 1367, 1373, 1381, 1399,
    1409, 1423, 1427, 1429, 1433, 1439, 1447, 1451, 1453, 1459, 1471, 1481, 1483, 1487, 1489, 1493, 1499,
    1511, 1523, 1531, 1543, 1549, 1553, 1559, 1567, 1571, 1579, 1583, 1597,
    1601, 1607, 1609, 1613, 1619, 1621, 1627, 1637, 1657, 1663, 1667, 1669, 1693, 1697, 1699,
    1709, 1721, 1723, 1733, 1741, 1747, 1753, 1759, 1777, 1783, 1787, 1789,
    1801, 1811, 1823, 1831, 1847, 1861, 1867, 1871, 1873, 1877, 1879, 1889,
    1901, 1907, 1913, 1931, 1933, 1949, 1951, 1973, 1979, 1987, 1993, 1997, 1999,
    2003, 2011, 2017, 2027, 2029, 2039, 2053, 2063, 2069, 2081, 2083, 2087, 2089, 2099,
    2111, 2113, 2129, 2131, 2137, 2141, 2143, 2153, 2161, 2179,
    2203, 2207, 2213, 2221, 2237, 2239, 2243, 2251, 2267, 2269, 2273, 2281, 2287, 2293, 2297,
    2309, 2311, 2333, 2339, 2341, 2347, 2351, 2357, 2371, 2377, 2381, 2383, 2389, 2393, 2399,
    2411, 2417, 2423, 2437, 2441, 2447, 2459, 2467, 2473, 2477,
    2503, 2521, 2531, 2539, 2543, 2549, 2551, 2557, 2579, 2591, 2593,
    2609, 2617, 2621, 2633, 2647, 2657, 2659, 2663, 2671, 2677, 2683, 2687, 2689, 2693, 2699,
    2707, 2711, 2713, 2719, 2729, 2731, 2741, 2749, 2753, 2767, 2777, 2789, 2791, 2797,
    2801, 2803, 2819, 2833, 2837, 2843, 2851, 2857, 2861, 2879, 2887, 2897,
    2903, 2909, 2917, 2927, 2939, 2953, 2957, 2963, 2969, 2971, 2999
];

function getPow(a, b) {
    if(a < b) return 0;
    var n = 0;
    while(Math.floor(a % b) === 0) {
        a /= b;
        n++;
    }
    return n;
}

function getFactors(a) {
    var powers = [];
    for(var i = 0; i < shortPrimes.length; i++) {
        var b = shortPrimes[i];
        powers.push(
            getPow(a, b)
        );
    }
    return powers;
}

function smallestDivisor(a) {
    var A = getFactors(a);
    var result = a;
    for(var i = 0; i < shortPrimes.length; i++) {
        if(A[i] > 0) {
            result = shortPrimes[i];
            break;
        }
    }
    return result;
}

function leastCommonMultiple(a, b) {
    if(a < 1 || b < 1) return undefined;
    var A = getFactors(a);
    var B = getFactors(b);
    var n = 1;
    for(var i = 0; i < shortPrimes.length; i++) {
        n *= Math.pow(
            shortPrimes[i], Math.max(A[i], B[i])
        );
    }
    return n;
}

function arrayLCM(A) {
    if(A.length === 0) return undefined;
    var n = 1;
    for(var i = 0; i < A.length; i++) {
        n = leastCommonMultiple(n, A[i]);
    }
    return n;
}

proto.calcXnums = function(xlen) {
    var i;
    var nums = [];
    for(i = 1; i < xlen; i++) {
        var a = this.getXat(i - 1, 0);
        var b = this.getXat(i, 0);

        if(b !== a &&
            a !== undefined && a !== null &&
            b !== undefined && b !== null) {
            nums[i - 1] = Math.abs(b - a);
        } else {
            nums[i - 1] = 0;
        }
    }

    var totalDist = 0;
    for(i = 1; i < xlen; i++) {
        totalDist += nums[i - 1];
    }

    for(i = 1; i < xlen; i++) {
        if(nums[i - 1] === 0) {
            nums[i - 1] = 1;
        } else {
            nums[i - 1] = Math.round(totalDist / nums[i - 1]);
        }
    }

    return nums;
};

proto.calcYnums = function(ylen) {
    var i;
    var nums = [];
    for(i = 1; i < ylen; i++) {
        var a = this.getYat(0, i - 1);
        var b = this.getYat(0, i);

        if(b !== a &&
            a !== undefined && a !== null &&
            b !== undefined && b !== null) {
            nums[i - 1] = Math.abs(b - a);
        } else {
            nums[i - 1] = 0;
        }
    }

    var totalDist = 0;
    for(i = 1; i < ylen; i++) {
        totalDist += nums[i - 1];
    }

    for(i = 1; i < ylen; i++) {
        if(nums[i - 1] === 0) {
            nums[i - 1] = 1;
        } else {
            nums[i - 1] = Math.round(totalDist / nums[i - 1]);
        }
    }

    return nums;
};

var highlyComposites = [1, 2, 4, 6, 12, 24, 36, 48, 60, 120, 180, 240, 360, 720, 840, 1260];

var MIN_RESOLUTION = highlyComposites[9];
var MAX_RESOLUTION = highlyComposites[13];

proto.estimateScale = function(resSrc, axis) {
    var nums = (axis === 0) ?
        this.calcXnums(resSrc) :
        this.calcYnums(resSrc);

    var resDst = 1 + arrayLCM(nums);

    while(resDst < MIN_RESOLUTION) {
        resDst *= 2;
    }

    while(resDst > MAX_RESOLUTION) {
        resDst--;
        resDst /= smallestDivisor(resDst);
        resDst++;

        if(resDst < MIN_RESOLUTION) {
         // resDst = MIN_RESOLUTION; // option 1: use min resolution
            resDst = MAX_RESOLUTION; // option 2: use max resolution
        }
    }

    var scale = Math.round(resDst / resSrc);
    return (scale > 1) ? scale : 1;
};

proto.refineCoords = function(coords) {

    var scaleW = this.dataScaleX;
    var scaleH = this.dataScaleY;

    var width = coords[0].shape[0];
    var height = coords[0].shape[1];

    var newWidth = Math.floor(coords[0].shape[0] * scaleW + 1) | 0;
    var newHeight = Math.floor(coords[0].shape[1] * scaleH + 1) | 0;

    // Pad coords by +1
    var padWidth = 1 + width + 1;
    var padHeight = 1 + height + 1;
    var padImg = ndarray(new Float32Array(padWidth * padHeight), [padWidth, padHeight]);

    for(var i = 0; i < coords.length; ++i) {

        this.surface.padField(padImg, coords[i]);

        var scaledImg = ndarray(new Float32Array(newWidth * newHeight), [newWidth, newHeight]);
        homography(scaledImg, padImg,
            [
                scaleW, 0, 0,
                0, scaleH, 0,
                0, 0, 1
            ]
        );
        coords[i] = scaledImg;
    }
};

function insertIfNewLevel(arr, newValue) {
    var found = false;
    for(var k = 0; k < arr.length; k++) {
        if(newValue === arr[k]) {
            found = true;
            break;
        }
    }
    if(found === false) arr.push(newValue);
}

proto.setContourLevels = function() {
    var newLevels = [[], [], []];
    var useNewLevels = [false, false, false];
    var needsUpdate = false;

    var i, j, value;

    for(i = 0; i < 3; ++i) {
        if(this.showContour[i]) {
            needsUpdate = true;

            if(i < 2) {
                var ratios = Array.isArray(this.contourRelative[i]) ?
                    this.contourRelative[i] : [this.contourRelative[i]];

                for(var k = 0; k < ratios.length; k++) {
                    var ratio = ratios[k];
                    if(ratio !== 0) {

                        var len = (i === 0) ?
                            this.data.z[0].length :
                            this.data._ylength;

                        for(var q = (ratio < 1) ? 1 : 0; q < len; q++) {

                            var here = (i === 0) ?
                                this.getXat(q, 0) * this.scene.dataScale[i] :
                                this.getYat(0, q) * this.scene.dataScale[i];

                            if(ratio < 1) {
                                var prev = (i === 0) ?
                                    this.getXat(q - 1, 0) * this.scene.dataScale[i] :
                                    this.getYat(0, q - 1) * this.scene.dataScale[i];

                                value = here * ratio + prev * (1 - ratio);
                            } else {
                                value = here;
                            }

                            insertIfNewLevel(newLevels[i], value);
                            useNewLevels[i] = true;
                        }
                    }
                }
            }

            var locations = this.contourLocations[i];
            if(locations !== false) useNewLevels[i] = true;
            if(locations.length) {
                for(j = 0; j < locations.length; j++) {
                    value = locations[j] * this.scene.dataScale[i];

                    insertIfNewLevel(newLevels[i], value);
                }
            }

            if(
                this.contourSize[i] > 0 &&
                this.contourStart[i] !== null &&
                this.contourEnd[i] !== null &&
                this.contourEnd[i] > this.contourStart[i]
            ) {
                useNewLevels[i] = true;

                for(j = this.contourStart[i]; j < this.contourEnd[i]; j += this.contourSize[i]) {
                    value = j * this.scene.dataScale[i];

                    insertIfNewLevel(newLevels[i], value);
                }
            }

        }
    }

    if(needsUpdate) {
        var allLevels = [[], [], []];
        for(i = 0; i < 3; ++i) {
            if(this.showContour[i]) {
                allLevels[i] = useNewLevels[i] ? newLevels[i] : this.scene.contourLevels[i];
            }
        }
        this.surface.update({ levels: allLevels });
    }
};

proto.update = function(data) {
    var scene = this.scene;
    var sceneLayout = scene.fullSceneLayout;
    var surface = this.surface;
    var alpha = data.opacity;
    var colormap = parseColorScale(data, alpha);
    var scaleFactor = scene.dataScale;
    var xlen = data.z[0].length;
    var ylen = data._ylength;
    var contourLevels = scene.contourLevels;

    // Save data
    this.data = data;

    /*
     * Fill and transpose zdata.
     * Consistent with 'heatmap' and 'contour', plotly 'surface'
     * 'z' are such that sub-arrays correspond to y-coords
     * and that the sub-array entries correspond to a x-coords,
     * which is the transpose of 'gl-surface-plot'.
     */

    var i, j, k, v;
    var rawCoords = [];
    for(i = 0; i < 3; i++) {
        rawCoords[i] = [];
        for(j = 0; j < xlen; j++) {
            rawCoords[i][j] = [];
            /*
            for(k = 0; k < ylen; k++) {
                rawCoords[i][j][k] = undefined;
            }
            */
        }
    }

    // coords x, y & z
    for(j = 0; j < xlen; j++) {
        for(k = 0; k < ylen; k++) {
            rawCoords[0][j][k] = this.getXat(j, k, data.xcalendar, sceneLayout.xaxis);
            rawCoords[1][j][k] = this.getYat(j, k, data.ycalendar, sceneLayout.yaxis);
            rawCoords[2][j][k] = this.getZat(j, k, data.zcalendar, sceneLayout.zaxis);
        }
    }

    if(data.connectgaps) {
        data._emptypoints = findEmpties(rawCoords[2]);
        interp2d(rawCoords[2], data._emptypoints);

        data._interpolatedZ = [];
        for(j = 0; j < xlen; j++) {
            data._interpolatedZ[j] = [];
            for(k = 0; k < ylen; k++) {
                data._interpolatedZ[j][k] = rawCoords[2][j][k];
            }
        }
    }

    // Note: log axes are not defined in surfaces yet.
    // but they could be defined here...

    for(i = 0; i < 3; i++) {
        for(j = 0; j < xlen; j++) {
            for(k = 0; k < ylen; k++) {
                v = rawCoords[i][j][k];
                if(v === null || v === undefined) {
                    rawCoords[i][j][k] = NaN;
                } else {
                    v = rawCoords[i][j][k] *= scaleFactor[i];
                }
            }
        }
    }

    for(i = 0; i < 3; i++) {
        for(j = 0; j < xlen; j++) {
            for(k = 0; k < ylen; k++) {
                v = rawCoords[i][j][k];
                if(v !== null && v !== undefined) {
                    if(this.minValues[i] > v) {
                        this.minValues[i] = v;
                    }
                    if(this.maxValues[i] < v) {
                        this.maxValues[i] = v;
                    }
                }
            }
        }
    }

    for(i = 0; i < 3; i++) {
        this.objectOffset[i] = 0.5 * (this.minValues[i] + this.maxValues[i]);
    }

    for(i = 0; i < 3; i++) {
        for(j = 0; j < xlen; j++) {
            for(k = 0; k < ylen; k++) {
                v = rawCoords[i][j][k];
                if(v !== null && v !== undefined) {
                    rawCoords[i][j][k] -= this.objectOffset[i];
                }
            }
        }
    }

    // convert processed raw data to Float32 matrices
    var coords = [
        ndarray(new Float32Array(xlen * ylen), [xlen, ylen]),
        ndarray(new Float32Array(xlen * ylen), [xlen, ylen]),
        ndarray(new Float32Array(xlen * ylen), [xlen, ylen])
    ];
    fill(coords[0], function(row, col) { return rawCoords[0][row][col]; });
    fill(coords[1], function(row, col) { return rawCoords[1][row][col]; });
    fill(coords[2], function(row, col) { return rawCoords[2][row][col]; });
    rawCoords = []; // free memory

    var params = {
        colormap: colormap,
        levels: [[], [], []],
        showContour: [true, true, true],
        showSurface: !data.hidesurface,
        contourProject: [
            [false, false, false],
            [false, false, false],
            [false, false, false]
        ],
        contourWidth: [1, 1, 1],
        contourColor: [[1, 1, 1, 1], [1, 1, 1, 1], [1, 1, 1, 1]],
        contourTint: [1, 1, 1],
        dynamicColor: [[1, 1, 1, 1], [1, 1, 1, 1], [1, 1, 1, 1]],
        dynamicWidth: [1, 1, 1],
        dynamicTint: [1, 1, 1],
        opacity: data.opacity
    };

    params.intensityBounds = [data.cmin, data.cmax];

    // Refine surface color if necessary
    if(data.surfacecolor) {
        var intensity = ndarray(new Float32Array(xlen * ylen), [xlen, ylen]);

        fill(intensity, function(row, col) {
            return data.surfacecolor[col][row];
        });

        coords.push(intensity);
    }
    else {
        // when 'z' is used as 'intensity',
        // we must scale its value
        params.intensityBounds[0] *= scaleFactor[2];
        params.intensityBounds[1] *= scaleFactor[2];
    }

    if(MAX_RESOLUTION < coords[0].shape[0] ||
        MAX_RESOLUTION < coords[0].shape[1]) {
        this.refineData = false;
    }

    if(this.refineData === true) {
        this.dataScaleX = this.estimateScale(coords[0].shape[0], 0);
        this.dataScaleY = this.estimateScale(coords[0].shape[1], 1);
        if(this.dataScaleX !== 1 || this.dataScaleY !== 1) {
            this.refineCoords(coords);
        }
    }

    if(data.surfacecolor) {
        params.intensity = coords.pop();
    }

    var highlightEnable = [true, true, true];
    var axis = ['x', 'y', 'z'];

    for(i = 0; i < 3; ++i) {
        var contourParams = data.contours[axis[i]];
        highlightEnable[i] = contourParams.highlight;

        params.showContour[i] = contourParams.show || contourParams.highlight;
        if(!params.showContour[i]) continue;

        params.contourProject[i] = [
            contourParams.project.x,
            contourParams.project.y,
            contourParams.project.z
        ];

        if(contourParams.show) {
            this.showContour[i] = true;
            params.levels[i] = contourLevels[i];
            surface.highlightColor[i] = params.contourColor[i] = str2RgbaArray(contourParams.color);

            if(contourParams.usecolormap) {
                surface.highlightTint[i] = params.contourTint[i] = 0;
            }
            else {
                surface.highlightTint[i] = params.contourTint[i] = 1;
            }
            params.contourWidth[i] = contourParams.width;

            this.contourStart[i] = contourParams.start;
            this.contourEnd[i] = contourParams.end;
            this.contourSize[i] = contourParams.size;

            this.contourLocations[i] = contourParams.locations;
            if(i < 2) this.contourRelative[i] = contourParams.relative;
        } else {
            this.showContour[i] = false;

            this.contourStart[i] = null;
            this.contourEnd[i] = null;
            this.contourSize[i] = 0;

            this.contourLocations[i] = [];
            if(i < 2) this.contourRelative[i] = 0;
        }

        if(contourParams.highlight) {
            params.dynamicColor[i] = str2RgbaArray(contourParams.highlightcolor);
            params.dynamicWidth[i] = contourParams.highlightwidth;
        }
    }

    // see https://github.com/plotly/plotly.js/issues/940
    if(isColormapCircular(colormap)) {
        params.vertexColor = true;
    }

    params.objectOffset = this.objectOffset;

    params.coords = coords;
    surface.update(params);

    surface.visible = data.visible;
    surface.enableDynamic = highlightEnable;
    surface.enableHighlight = highlightEnable;

    surface.snapToData = true;

    if('lighting' in data) {
        surface.ambientLight = data.lighting.ambient;
        surface.diffuseLight = data.lighting.diffuse;
        surface.specularLight = data.lighting.specular;
        surface.roughness = data.lighting.roughness;
        surface.fresnel = data.lighting.fresnel;
    }

    if('lightposition' in data) {
        surface.lightPosition = [data.lightposition.x, data.lightposition.y, data.lightposition.z];
    }

    if(alpha && alpha < 1) {
        surface.supportsTransparency = true;
    }
};

proto.dispose = function() {
    this.scene.glplot.remove(this.surface);
    this.surface.dispose();
};

function createSurfaceTrace(scene, data) {
    var gl = scene.glplot.gl;
    var surface = createSurface({ gl: gl });
    var result = new SurfaceTrace(scene, surface, data.uid);
    surface._trace = result;
    result.update(data);
    scene.glplot.add(surface);
    return result;
}

module.exports = createSurfaceTrace;<|MERGE_RESOLUTION|>--- conflicted
+++ resolved
@@ -38,11 +38,7 @@
     this.dataScaleX = 1.0;
     this.dataScaleY = 1.0;
     this.refineData = true;
-<<<<<<< HEAD
     this.objectOffset = [0, 0, 0];
-=======
-    this._interpolatedZ = false;
->>>>>>> f0a61285
 }
 
 var proto = SurfaceTrace.prototype;
