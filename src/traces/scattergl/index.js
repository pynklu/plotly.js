--- conflicted
+++ resolved
@@ -806,22 +806,15 @@
     return selection;
 }
 
-<<<<<<< HEAD
 function style(gd, cds) {
     if(!cds) return;
 
     var stash = cds[0][0].t;
-    var scene = stash.scene;
+    var scene = stash._scene;
 
     // don't clear the subplot if there are splom traces
     // on the graph
     if(!gd._fullLayout._has('splom')) {
-=======
-function style(gd, cd) {
-    if(cd) {
-        var stash = cd[0].t;
-        var scene = stash._scene;
->>>>>>> 18e19a86
         scene.clear();
     }
 
